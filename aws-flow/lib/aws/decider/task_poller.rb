--- conflicted
+++ resolved
@@ -359,15 +359,13 @@
         @poll_semaphore ||= SuspendableSemaphore.new
         @poll_semaphore.acquire
         semaphore_needs_release = true
-<<<<<<< HEAD
+
         @logger.debug "Before the poll"
 
         GC.disable
         @task_options ||= @service.config.to_h
         GC.enable
 
-=======
->>>>>>> 0054cd0b
         begin
           if use_forking
             @executor.block_on_max_workers
